<<<<<<< HEAD
# Copyright (C) 2009, 2010, 2011 David Sauve
=======
# Copyright (C) 2009, 2010, 2011, 2012 David Sauve
>>>>>>> 9fff70d6
# Copyright (C) 2009, 2010 Trapeze<|MERGE_RESOLUTION|>--- conflicted
+++ resolved
@@ -1,6 +1,2 @@
-<<<<<<< HEAD
-# Copyright (C) 2009, 2010, 2011 David Sauve
-=======
 # Copyright (C) 2009, 2010, 2011, 2012 David Sauve
->>>>>>> 9fff70d6
 # Copyright (C) 2009, 2010 Trapeze