Primary Authors:

    * David Sauve


Thanks to:
    * Daniel Lindsley for the awesome Haystack API and putting up with all of my questions.
    * Trapeze Media <http://www.trapeze.com/> for providing time and resources to complete this project as well as Q&A.
    * Supreet Sethi for suggestions regarding morphologic date comparisons and for fixing NOT query expressions.
    * Joshua Jonah for changes to highlighting logic to avoid reserved words.
    * Jannis Leidel for setting up the code base for pip, easy_install and PyPI.
    * Erik Aigner for the initial patch to get_identifier changes.
    * wshallum for a patch that makes date facets compatible with Python 2.4
<<<<<<< HEAD
    * askfir for reporting issues with narrow_queries and float fields.
=======
    * askfor for reporting issues with narrow_queries and float fields.
    
>>>>>>> 1ec4fdf7
<|MERGE_RESOLUTION|>--- conflicted
+++ resolved
@@ -11,9 +11,4 @@
     * Jannis Leidel for setting up the code base for pip, easy_install and PyPI.
     * Erik Aigner for the initial patch to get_identifier changes.
     * wshallum for a patch that makes date facets compatible with Python 2.4
-<<<<<<< HEAD
-    * askfir for reporting issues with narrow_queries and float fields.
-=======
-    * askfor for reporting issues with narrow_queries and float fields.
-    
->>>>>>> 1ec4fdf7
+    * askfor for reporting issues with narrow_queries and float fields.