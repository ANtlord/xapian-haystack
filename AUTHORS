Primary Authors:
----------------

    * David Sauve


Thanks to:
----------
    * Daniel Lindsley for the awesome Haystack API and putting up with all of my questions.
    * Trapeze Media <http://www.trapeze.com/> for providing time and resources to complete this project as well as Q&A.
    * Richard Boulton for answering questions regarding the Xapian python bindings and API.
    * The Xapian team for creating and releasing under the GPL, such a great search engine.
    * Supreet Sethi for suggestions regarding morphologic date comparisons and for fixing NOT query expressions.
    * Joshua Jonah for changes to highlighting logic to avoid reserved words.
    * J00bar for a fix with `get_identifier`, fixing query_filter reference in SearchQuery, and a better clear method.
    * Jannis Leidel for setting up the code base for pip, easy_install and PyPI.
    * Erik Aigner for the initial patch to get_identifier changes.
    * Travis Cline for the initial patch to support SQ objects in Haystack.
    * wshallum for a patch that makes date facets compatible with Python 2.4
    * askfor for reporting issues with narrow_queries and float fields.
    * Brandon Konkle for a patch that corrected the behaviour of weights on multiple term boosts.
    * Adam Endicott for the initial patch that corrected an oversight with stemming not always being done during a search.
    * Sym Roe for a patch that improved performance in "more-like-this" and suggestion the removal of FLAG_PARTIAL.
    * liranz for pointing out a potential conflict with arguments pass into `SearchResult`
    * Jacob Kaplan-Moss for pointing out that write permission shouldn't be required for searching.
    * glassresistor for assistance troubleshooting an issue with boosting a phrase query & a patch to make weighting schemes overridable.
<<<<<<< HEAD
    * James Addison for helping to debug an intermittent issue with `order_by` and `build_schema`.
    * Michael Opitz for a patch that enables support for `inmemorydb`.
=======
    * James Addison for helping to debug an intermittent issue with `order_by` and `build_schema`.
>>>>>>> 9fff70d6
<|MERGE_RESOLUTION|>--- conflicted
+++ resolved
@@ -24,9 +24,5 @@
     * liranz for pointing out a potential conflict with arguments pass into `SearchResult`
     * Jacob Kaplan-Moss for pointing out that write permission shouldn't be required for searching.
     * glassresistor for assistance troubleshooting an issue with boosting a phrase query & a patch to make weighting schemes overridable.
-<<<<<<< HEAD
     * James Addison for helping to debug an intermittent issue with `order_by` and `build_schema`.
-    * Michael Opitz for a patch that enables support for `inmemorydb`.
-=======
-    * James Addison for helping to debug an intermittent issue with `order_by` and `build_schema`.
->>>>>>> 9fff70d6
+    * Michael Opitz for a patch that enables support for `inmemorydb`.